import argparse
import logging
import numpy as np


logging.basicConfig(format='%(message)s')
logger = logging.getLogger()
logger.setLevel(logging.INFO)


SYNC_PATTERNS = {'Standard': (0x0247, 0x05B8, 0x0A47, 0x0DB8),
                 'Reversed': (0x0E24, 0x01DA, 0x0E25, 0x01DB)}

SUPPORTED_WPS = [64, 128, 256, 512, 1024]


def main(file_obj, words_to_read):
    words = np.fromfile(file_obj, dtype=np.short, count=words_to_read)

    for word_index, word in enumerate(words[:words_to_read - max(SUPPORTED_WPS)]):
        for pattern_name, pattern in SYNC_PATTERNS.items():
            try:
                pattern_index = pattern.index(word)
                logger.debug('Found first sync word.')
                break
            except ValueError:
                continue
        else:
            # Current word did not match any sync word.
            continue

        pattern_index = (pattern_index + 1) % 4

        for wps in SUPPORTED_WPS:
            if words[word_index + wps] == pattern[pattern_index]:
                logger.debug('Found second sync word.')
                break
        else:
            # Sync word not found at any expected subframe boundary.
            continue

        pattern_index = (pattern_index + 1) % 4

        if words[word_index + (2 * wps)] == pattern[pattern_index]:
            logger.debug('Found third sync word')
        else:
            continue

        pattern_index = (pattern_index + 1) % 4

        if words[word_index + (3 * wps)] == pattern[pattern_index]:
            logger.debug('Found fourth sync word')
        else:
            continue
<<<<<<< HEAD

        logger.info('Found complete %d wps frame at word %d (byte %d).', wps,
                    word_index, word_index * 2)
=======
        
        logger.info('Found complete %d wps frame at word %d (byte %d) with %s sync pattern.',
                    wps, word_index, word_index * 2, pattern_name)
>>>>>>> 149acab0
        return
    logger.info('Could not find synchronised flight data.')


if __name__ == '__main__':
    parser = argparse.ArgumentParser()

    parser.add_argument('file_path')
    parser.add_argument('--words', action='store', default=8192, type=int,
                        help='Number of words to read from the file.')

    args = parser.parse_args()

    with open(args.file_path, 'rb') as file_obj:
        main(file_obj, args.words)<|MERGE_RESOLUTION|>--- conflicted
+++ resolved
@@ -52,15 +52,8 @@
             logger.debug('Found fourth sync word')
         else:
             continue
-<<<<<<< HEAD
-
-        logger.info('Found complete %d wps frame at word %d (byte %d).', wps,
-                    word_index, word_index * 2)
-=======
-        
         logger.info('Found complete %d wps frame at word %d (byte %d) with %s sync pattern.',
                     wps, word_index, word_index * 2, pattern_name)
->>>>>>> 149acab0
         return
     logger.info('Could not find synchronised flight data.')
 
